//========================================================================
//  This software is free: you can redistribute it and/or modify
//  it under the terms of the GNU Lesser General Public License Version 3,
//  as published by the Free Software Foundation.
//
//  This software is distributed in the hope that it will be useful,
//  but WITHOUT ANY WARRANTY; without even the implied warranty of
//  MERCHANTABILITY or FITNESS FOR A PARTICULAR PURPOSE.  See the
//  GNU Lesser General Public License for more details.
//
//  You should have received a copy of the GNU Lesser General Public License
//  Version 3 in the file COPYING that came with this distribution.
//  If not, see <http://www.gnu.org/licenses/>.
//========================================================================
/*!
\file    navigation.cc
\brief   Starter code for navigation.
\author  Joydeep Biswas, (C) 2019
*/
//========================================================================

#include "gflags/gflags.h"
#include "eigen3/Eigen/Dense"
#include "eigen3/Eigen/Geometry"
#include "amrl_msgs/AckermannCurvatureDriveMsg.h"
#include "amrl_msgs/Pose2Df.h"
#include "amrl_msgs/VisualizationMsg.h"
#include "glog/logging.h"
#include "ros/ros.h"
#include "shared/math/math_util.h"
#include "shared/util/timer.h"
#include "shared/ros/ros_helpers.h"
#include "navigation.h"
#include "visualization/visualization.h"

using Eigen::Vector2f;
using amrl_msgs::AckermannCurvatureDriveMsg;
using amrl_msgs::VisualizationMsg;
using std::string;
using std::vector;

using namespace math_util;
using namespace ros_helpers;

namespace {
ros::Publisher drive_pub_;
ros::Publisher viz_pub_;
VisualizationMsg local_viz_msg_;
VisualizationMsg global_viz_msg_;
AckermannCurvatureDriveMsg drive_msg_;
// Epsilon value for handling limited numerical precision.
const float kEpsilon = 1e-5;
} //namespace

namespace navigation {

Navigation::Navigation(const string& map_file, ros::NodeHandle* n) :
    odom_initialized_(false),
    localization_initialized_(false),
    robot_loc_(0, 0),
    robot_angle_(0),
    robot_vel_(0, 0),
    robot_omega_(0),
    nav_complete_(true),
    nav_goal_loc_(0, 0),
    nav_goal_angle_(0) {
  drive_pub_ = n->advertise<AckermannCurvatureDriveMsg>(
      "ackermann_curvature_drive", 1);
  viz_pub_ = n->advertise<VisualizationMsg>("visualization", 1);
  local_viz_msg_ = visualization::NewVisualizationMessage(
      "base_link", "navigation_local");
  global_viz_msg_ = visualization::NewVisualizationMessage(
      "map", "navigation_global");
  InitRosHeader("base_link", &drive_msg_.header);
}

void Navigation::SetNavGoal(const Vector2f& loc, float angle) {
}

void Navigation::UpdateLocation(const Eigen::Vector2f& loc, float angle) {
  localization_initialized_ = true;
  robot_loc_ = loc;
  robot_angle_ = angle;
}

void Navigation::UpdateOdometry(const Vector2f& loc,
                                float angle,
                                const Vector2f& vel,
                                float ang_vel) {
  robot_omega_ = ang_vel;
  robot_vel_ = vel;
  if (!odom_initialized_) {
    odom_start_angle_ = angle;
    odom_start_loc_ = loc;
    odom_initialized_ = true;
    odom_loc_ = loc;
    odom_angle_ = angle;
    return;
  }
  odom_loc_ = loc;
  odom_angle_ = angle;
}

void Navigation::ObservePointCloud(const vector<Vector2f>& cloud,
                                   double time) {
  point_cloud_ = cloud;                                     
}

float dist = 10.0;

float Navigation::Simple1DTOC(Vector2f point)
{
  float v_max = 1.0;
  float max_a = 0.4;
  float max_d = 0.4;
  float x3 = pow(v_max,2) / max_d;
  Vector2f base_link;
  base_link[0] = 0;
  base_link[1] = 0;
  float distance_left  = abs((point - base_link).norm());

  // accelerate towards vmax
  if (robot_vel_[0] < v_max && distance_left > x3)
  {
    printf("a\n");
    float new_v = robot_vel_[0] + max_a * 1/20;
    return std::min(new_v, v_max);
  }
  
  // Cruise
  if (robot_vel_[0] == v_max && distance_left > x3) 
  {
    printf("\tc\n");
    return v_max;
  }

  printf("\t\td\n");
  
  // Stop
  float new_v = robot_vel_[0] - max_d * 1/20;
  float zero = 0.0;
  return std::max(new_v, zero);
}


void Navigation::Run() {
  // This function gets called 20 times a second to form the control loop.
  
  // Clear previous visualizations.
  if (iteration == 0) {

    obstacle = Eigen::Vector2f(2.0,2.0) + robot_loc_;
  }
    visualization::ClearVisualizationMsg(local_viz_msg_);
    visualization::ClearVisualizationMsg(global_viz_msg_);


  // If odometry has not been initialized, we can't do anything.
  if (!odom_initialized_) return;

  // The control iteration goes here. 
  // Feel free to make helper functions to structure the control appropriately.
  
  // The latest observed point cloud is accessible via "point_cloud_"
  visualization::DrawPoint(Vector2f(dist, 0),0x4287f5,local_viz_msg_);

  // Eventually, you will have to set the control values to issue drive commands:
<<<<<<< HEAD
  drive_msg_.curvature = M_PI / 6;
  drive_msg_.velocity = 0.2;
=======
  drive_msg_.curvature = 0;
  drive_msg_.velocity = Simple1DTOC(Vector2f(dist, 0));
  dist -= drive_msg_.velocity * 1/20;
>>>>>>> cf501d25

  // for (auto point : point_cloud_) {
  //   visualization::DrawPoint(point,0x4287f5,local_viz_msg_);
  // }
<<<<<<< HEAD

  // printf("Iteration: %d\n", iteration);

  // visualization::DrawCross(obstacle, 0.1, 0x0000ff,global_viz_msg_);

  
  PointCollidesWithArc(M_PI / 6, GlobalToRobot(obstacle));
  printf("Collides with point: %lf\n", GetMaxDistance(M_PI / 6, GlobalToRobot(obstacle)));
  // PointCollidesWithArc(M_PI / 6, Eigen::Vector2f(2.0,2.0));
=======
>>>>>>> cf501d25

  // Add timestamps to all messages.
  local_viz_msg_.header.stamp = ros::Time::now();
  global_viz_msg_.header.stamp = ros::Time::now();
  drive_msg_.header.stamp = ros::Time::now();
  // Publish messages.
  viz_pub_.publish(local_viz_msg_);
  viz_pub_.publish(global_viz_msg_);
  drive_pub_.publish(drive_msg_);
  iteration++;
}

<<<<<<< HEAD
// float Navigation::Simple1DTOC(Vector2f point)
// {
//   float distance_constraint = v_max / max_d;
//   float_distance_left  = abs(point)
//   if (robot_vel_ < v_max && distance_left)
//     return robot_vel_ + max_a;
  
//   else if (robot_vel_ == v_max && distance_left)
//     return robot_vel;
  
//   return robot_vel - max_d;
// }

bool Navigation::PointCollidesStraight(Eigen::Vector2f point) {
  double l = LENGTH + SAFETY_MARGIN;
  double w = WIDTH + SAFETY_MARGIN;
  double wb = WHEELBASE;

  Eigen::Vector2f bbox_min (0 - (l - wb)/2, -w / 2.0);
  Eigen::Vector2f bbox_max ((wb + (l - wb)/2) + 5, w / 2);

  // visualization::DrawPoint(point,0x4287f5,local_viz_msg_);
  // visualization::DrawCross(bbox_min, 0.5, 0xff0000,local_viz_msg_);
  // visualization::DrawCross(bbox_max, 0.5, 0x00ff00,local_viz_msg_);
  // visualization::DrawCross(point, 0.5, 0x0000ff,local_viz_msg_);

  return (point(0) >= bbox_min(0) && point(0) <= bbox_max(0) && point(1) >= bbox_min(1) && point(1) <= bbox_max(1));
}

double Navigation::GetMaxDistanceStraight(Eigen::Vector2f point) {
  double l = LENGTH + SAFETY_MARGIN;
  double wb = WHEELBASE;

  return (wb + (l - wb)/2) - point(0); 
}

bool Navigation::PointCollidesWithArc(double theta, Eigen::Vector2f point) {
  double width = WIDTH + SAFETY_MARGIN;
  double length = LENGTH + SAFETY_MARGIN;
  double wheelbase = WHEELBASE;

  double radius = wheelbase / tan(theta/2);
  Vector2f CoT(0,radius);

  double max_radius = sqrt(pow(radius+width/2.0,2) + pow(length - (length - wheelbase)/2.0, 2));
  double min_radius = radius - width/2.0;

  auto point_dis = point - CoT;
  double point_radius = abs(point_dis.norm());

  visualization::DrawCross(point, 0.1, 0xaa00aa,local_viz_msg_);


  if (iteration == 0) {
    printf("Radius: %lf\n", radius);
    printf("Min Radius: %lf\n", min_radius);
    printf("Max Radius: %lf\n", max_radius);

    visualization::DrawCross(CoT + robot_loc_, 0.1, 0x0000ff,global_viz_msg_);
    visualization::DrawLine(Eigen::Vector2f(0,0) + robot_loc_,CoT + robot_loc_,0xff0000,global_viz_msg_);
    visualization::DrawCross(point + robot_loc_, 0.1, 0x0000ff,global_viz_msg_);
    visualization::DrawArc(CoT+robot_loc_,min_radius,-M_PI / 2,M_PI / 2,0xff0000,global_viz_msg_);
    visualization::DrawArc(CoT+robot_loc_,max_radius,-M_PI / 2,M_PI / 2,0x00ff00,global_viz_msg_);
    DrawCar();
  }

  return (point_radius >= min_radius && point_radius <= max_radius);
}

// Assumes collision is already checked
double Navigation::GetMaxDistance(double theta, Eigen::Vector2f point) { 
  double width = WIDTH + SAFETY_MARGIN;
  double length = LENGTH + SAFETY_MARGIN;
  double wheelbase = WHEELBASE;

  double radius = wheelbase / tan(theta/2);
  Vector2f CoT(0,radius);

  double max_radius = sqrt(pow(radius+width/2.0,2) + pow(length - (length - wheelbase)/2.0, 2));
  double min_radius = radius - width/2.0;

  // visualization::DrawCross(CoT, 0.1, 0x0000ff,local_viz_msg_);
  // visualization::DrawLine(Eigen::Vector2f(0,0),CoT,0xff0000,local_viz_msg_);
  // visualization::DrawArc(CoT,min_radius,-M_PI / 2,M_PI / 2,0xff0000,local_viz_msg_);
  // visualization::DrawArc(CoT,max_radius,-M_PI / 2,M_PI / 2,0x00ff00,local_viz_msg_);
  // DrawCar();
  
  auto point_dis = point - CoT;
  double point_radius = abs(point_dis.norm());

  if (point_radius >= min_radius && point_radius <= max_radius) {
    // Collision with this point
    double inner_corner_radius = sqrt(pow(min_radius,2) + pow(length - (length - wheelbase)/2.0,2));
    Vector2f collision_point;
    if (point_radius >= min_radius && point_radius <= inner_corner_radius) {
      // collision with side
      collision_point[1] = width/2.0;
      collision_point[0] = sqrt(pow(point_radius,2) - pow(min_radius,2));
    } else {
      // collision with front
      collision_point[1] = sqrt(pow(point_radius,2) - pow(length - (length - wheelbase)/2,2)) - radius;
      collision_point[0] = length - (length - wheelbase)/2;
    }
=======
// float Navigation::GetMaxDistance(float theta, Vector2f point) { 
//   float radius = width / tan(theta));
//   Vector2f CoT(0,radius);

//   float max_radius = sqrt(pow((radius+width)/2.0,2) + pow(length - (length - wheelbase)/2.0, 2));
//   float min_radius = radius - width/2.0;

//   float point_radius = abs(point - CoT);

//   if (point_radius >= min_radius && point_radius <= max_radius) {
//     // Collision with this point
//     float inner_corner_radius = sqrt(pow(min_radius,2) + pow(length - (length - wheelbase)/2.0,2));
//     Vector2f collision_point;
//     if (point_radius >= min_radius && point_radius <= inner_corner_radius) {
//       // collision with side
//       collision_point[1] = width/2.0;
//       collision_point[0] = sqrt(pow(point_radius,2) - pow(min_radius,2));

//     } else {
//       // collision with front
//       collision_point[1] = sqrt(pow(point_radius,2)- pow(length - (length - wheelbase)/2),2) - radius;
//       collision_point[0] = length - (length - wheelbase)/2
//     }
>>>>>>> cf501d25

//     float collision_angle = 2 * asin(abs(point - collision_point) / (2 * point_radius));
//     float max_distance = point_radius * collision_angle;
//     return max_distance;

//   }
// }

void Navigation::DrawCar() {
  double l = LENGTH + SAFETY_MARGIN;
  double w = WIDTH + SAFETY_MARGIN;
  double wb = WHEELBASE;

  Eigen::Vector2f bbox_min (0 - (l - wb)/2, -w / 2.0);
  Eigen::Vector2f bbox_max ((wb + (l - wb)/2), w / 2);
  visualization::DrawLine(bbox_min+robot_loc_, Eigen::Vector2f(bbox_min(0),bbox_max(1))+robot_loc_,0x000000,global_viz_msg_);
  visualization::DrawLine(bbox_min+robot_loc_, Eigen::Vector2f(bbox_max(0),bbox_min(1))+robot_loc_,0x000000,global_viz_msg_);
  visualization::DrawLine(bbox_max+robot_loc_, Eigen::Vector2f(bbox_min(0),bbox_max(1))+robot_loc_,0x000000,global_viz_msg_);
  visualization::DrawLine(bbox_max+robot_loc_, Eigen::Vector2f(bbox_max(0),bbox_min(1))+robot_loc_,0x000000,global_viz_msg_);
}

Eigen::Vector2f Navigation::GlobalToRobot(Eigen::Vector2f point) {
  point = new Eigen::Vector2f(0,1);
  printf("Robot location: %f %f\n", robot_loc_(0), robot_loc_(1));

  float angle = -robot_angle_;
  Eigen::Matrix2f rot;
  rot(0,0) = cos(angle);
  rot(0,1) = -sin(angle);
  rot(1,0) = sin(angle);
  rot(1,1) = cos(angle);

  auto translated_point = rot * point - robot_loc_;

  visualization::DrawCross(translated_point, 0.5, 0x0000ff,local_viz_msg_);


}


}  // namespace navigation<|MERGE_RESOLUTION|>--- conflicted
+++ resolved
@@ -165,19 +165,13 @@
   visualization::DrawPoint(Vector2f(dist, 0),0x4287f5,local_viz_msg_);
 
   // Eventually, you will have to set the control values to issue drive commands:
-<<<<<<< HEAD
-  drive_msg_.curvature = M_PI / 6;
-  drive_msg_.velocity = 0.2;
-=======
   drive_msg_.curvature = 0;
   drive_msg_.velocity = Simple1DTOC(Vector2f(dist, 0));
   dist -= drive_msg_.velocity * 1/20;
->>>>>>> cf501d25
 
   // for (auto point : point_cloud_) {
   //   visualization::DrawPoint(point,0x4287f5,local_viz_msg_);
   // }
-<<<<<<< HEAD
 
   // printf("Iteration: %d\n", iteration);
 
@@ -187,8 +181,6 @@
   PointCollidesWithArc(M_PI / 6, GlobalToRobot(obstacle));
   printf("Collides with point: %lf\n", GetMaxDistance(M_PI / 6, GlobalToRobot(obstacle)));
   // PointCollidesWithArc(M_PI / 6, Eigen::Vector2f(2.0,2.0));
-=======
->>>>>>> cf501d25
 
   // Add timestamps to all messages.
   local_viz_msg_.header.stamp = ros::Time::now();
@@ -200,20 +192,6 @@
   drive_pub_.publish(drive_msg_);
   iteration++;
 }
-
-<<<<<<< HEAD
-// float Navigation::Simple1DTOC(Vector2f point)
-// {
-//   float distance_constraint = v_max / max_d;
-//   float_distance_left  = abs(point)
-//   if (robot_vel_ < v_max && distance_left)
-//     return robot_vel_ + max_a;
-  
-//   else if (robot_vel_ == v_max && distance_left)
-//     return robot_vel;
-  
-//   return robot_vel - max_d;
-// }
 
 bool Navigation::PointCollidesStraight(Eigen::Vector2f point) {
   double l = LENGTH + SAFETY_MARGIN;
@@ -305,31 +283,6 @@
       collision_point[1] = sqrt(pow(point_radius,2) - pow(length - (length - wheelbase)/2,2)) - radius;
       collision_point[0] = length - (length - wheelbase)/2;
     }
-=======
-// float Navigation::GetMaxDistance(float theta, Vector2f point) { 
-//   float radius = width / tan(theta));
-//   Vector2f CoT(0,radius);
-
-//   float max_radius = sqrt(pow((radius+width)/2.0,2) + pow(length - (length - wheelbase)/2.0, 2));
-//   float min_radius = radius - width/2.0;
-
-//   float point_radius = abs(point - CoT);
-
-//   if (point_radius >= min_radius && point_radius <= max_radius) {
-//     // Collision with this point
-//     float inner_corner_radius = sqrt(pow(min_radius,2) + pow(length - (length - wheelbase)/2.0,2));
-//     Vector2f collision_point;
-//     if (point_radius >= min_radius && point_radius <= inner_corner_radius) {
-//       // collision with side
-//       collision_point[1] = width/2.0;
-//       collision_point[0] = sqrt(pow(point_radius,2) - pow(min_radius,2));
-
-//     } else {
-//       // collision with front
-//       collision_point[1] = sqrt(pow(point_radius,2)- pow(length - (length - wheelbase)/2),2) - radius;
-//       collision_point[0] = length - (length - wheelbase)/2
-//     }
->>>>>>> cf501d25
 
 //     float collision_angle = 2 * asin(abs(point - collision_point) / (2 * point_radius));
 //     float max_distance = point_radius * collision_angle;
