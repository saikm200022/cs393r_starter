//========================================================================
//  This software is free: you can redistribute it and/or modify
//  it under the terms of the GNU Lesser General Public License Version 3,
//  as published by the Free Software Foundation.
//
//  This software is distributed in the hope that it will be useful,
//  but WITHOUT ANY WARRANTY; without even the implied warranty of
//  MERCHANTABILITY or FITNESS FOR A PARTICULAR PURPOSE.  See the
//  GNU Lesser General Public License for more details.
//
//  You should have received a copy of the GNU Lesser General Public License
//  Version 3 in the file COPYING that came with this distribution.
//  If not, see <http://www.gnu.org/licenses/>.
//========================================================================
/*!
\file    navigation.cc
\brief   Starter code for navigation.
\author  Joydeep Biswas, (C) 2019
*/
//========================================================================

#include "gflags/gflags.h"
#include "eigen3/Eigen/Dense"
#include "eigen3/Eigen/Geometry"
#include "amrl_msgs/AckermannCurvatureDriveMsg.h"
#include "amrl_msgs/Pose2Df.h"
#include "amrl_msgs/VisualizationMsg.h"
#include "glog/logging.h"
#include "ros/ros.h"
#include "shared/math/math_util.h"
#include "shared/util/timer.h"
#include "shared/ros/ros_helpers.h"
#include "navigation.h"
#include "visualization/visualization.h"

using Eigen::Vector2f;
using amrl_msgs::AckermannCurvatureDriveMsg;
using amrl_msgs::VisualizationMsg;
using std::string;
using std::vector;

using namespace math_util;
using namespace ros_helpers;

namespace {
ros::Publisher drive_pub_;
ros::Publisher viz_pub_;
VisualizationMsg local_viz_msg_;
VisualizationMsg global_viz_msg_;
AckermannCurvatureDriveMsg drive_msg_;
// Epsilon value for handling limited numerical precision.
const float kEpsilon = 1e-5;
} //namespace

namespace navigation {

Navigation::Navigation(const string& map_file, ros::NodeHandle* n) :
    odom_initialized_(false),
    localization_initialized_(false),
    robot_loc_(0, 0),
    robot_angle_(0),
    robot_vel_(0, 0),
    robot_omega_(0),
    nav_complete_(true),
    nav_goal_loc_(0, 0),
    nav_goal_angle_(0) {
  drive_pub_ = n->advertise<AckermannCurvatureDriveMsg>(
      "ackermann_curvature_drive", 1);
  viz_pub_ = n->advertise<VisualizationMsg>("visualization", 1);
  local_viz_msg_ = visualization::NewVisualizationMessage(
      "base_link", "navigation_local");
  global_viz_msg_ = visualization::NewVisualizationMessage(
      "map", "navigation_global");
  InitRosHeader("base_link", &drive_msg_.header);
}

void Navigation::SetNavGoal(const Vector2f& loc, float angle) {
}

void Navigation::UpdateLocation(const Eigen::Vector2f& loc, float angle) {
  localization_initialized_ = true;
  robot_loc_ = loc;
  robot_angle_ = angle;
}

void Navigation::UpdateOdometry(const Vector2f& loc,
                                float angle,
                                const Vector2f& vel,
                                float ang_vel) {
  robot_omega_ = ang_vel;
  robot_vel_ = vel;
  if (!odom_initialized_) {
    odom_start_angle_ = angle;
    odom_start_loc_ = loc;
    odom_initialized_ = true;
    odom_loc_ = loc;
    odom_angle_ = angle;
    return;
  }
  odom_loc_ = loc;
  odom_angle_ = angle;
}

void Navigation::ObservePointCloud(const vector<Vector2f>& cloud,
                                   double time) {
  point_cloud_ = cloud;                                     
}


<<<<<<< HEAD
// float Navigation::Simple1DTOC(Vector2f point)
// {
//   float x3 = pow(MAX_VELOCITY,2) / MAX_DECEL;
//   Vector2f base_link;
//   base_link[0] = 0;
//   base_link[1] = 0;
//   float distance_left  = abs((point - base_link).norm());

//   // accelerate towards vmax
//   if (robot_vel_[0] < MAX_VELOCITY && distance_left >= x3)
//   {
//     printf("a\n");
//     float new_v = robot_vel_[0] + MAX_ACCEL * 1/20;
//     return std::min(new_v, MAX_VELOCITY);
//   }
  
//   // Cruise
//   if (robot_vel_[0] == MAX_VELOCITY && distance_left >= x3) 
//   {
//     printf("\tc\n");
//     return MAX_VELOCITY;
//   }

//   printf("\t\td\n");
  
//   // Stop
//   float new_v = robot_vel_[0] - MAX_DECEL * 1/20;
//   float zero = 0.0;
//   return std::max(new_v, zero);
// }

float Navigation::getTravellableDistance(float curvature)
{
  float res = INF;
  // Calculate the steering angle from curvature
  float steering_angle = atan(WHEELBASE * curvature);
  for (auto point : point_cloud_)
  {
    float distance = GetMaxDistance(steering_angle, point);
    res = std::min(distance, res);
  }
  return res;
}

float* Navigation::getBestCurvature(){
  float curvature = -1.0;
  float delta_c = 0.1;
  float best_curvature = 0.0;
  float max_dist = 0.0;

  while (curvature <= 1.0)
  {
    float distance = getTravellableDistance(curvature);
    if (distance > max_dist)
    {
      max_dist = distance;
      best_curvature = curvature;
    }
    curvature += delta_c;
  }
  return new float[2] {best_curvature, max_dist};
}

float* Navigation::Simple1DTOC()
=======
float Navigation::Simple1DTOC(Eigen::Vector2f point)
>>>>>>> b7f1c4bc
{
  float* action = getBestCurvature();
  float curvature = action[0];
  float dist = action[1];
  float x3 = pow(MAX_VELOCITY,2) / MAX_DECEL;

  // accelerate towards vmax
  if (robot_vel_[0] < MAX_VELOCITY && dist >= x3)
  {
    printf("a\n");
    float new_v = robot_vel_[0] + MAX_ACCEL * 1/20;
    return new float[2] {curvature, new_v};  
  }
  
  // Cruise
  if (robot_vel_[0] == MAX_VELOCITY && dist >= x3) 
  {
    printf("\tc\n");
    return new float[2] {curvature, MAX_VELOCITY};
  }

  printf("\t\td\n");
  
  // Stop
  float new_v = robot_vel_[0] - MAX_DECEL * 1/20;
  float zero = 0.0;
  return new float[2] {curvature, std::max(new_v, zero)};
}

void Navigation::Run() {
  // This function gets called 20 times a second to form the control loop.
  
  // Clear previous visualizations.
<<<<<<< HEAD
  visualization::ClearVisualizationMsg(local_viz_msg_);
  visualization::ClearVisualizationMsg(global_viz_msg_);
=======
  if (iteration == 0) {
    obstacle = Eigen::Vector2f(-19.0, 10.0);


  }
    visualization::ClearVisualizationMsg(global_viz_msg_);
    visualization::ClearVisualizationMsg(local_viz_msg_);



>>>>>>> b7f1c4bc

  // If odometry has not been initialized, we can't do anything.
  if (!odom_initialized_) return;

  // The control iteration goes here. 
  // Feel free to make helper functions to structure the control appropriately.
  
  // The latest observed point cloud is accessible via "point_cloud_"
<<<<<<< HEAD

  // Eventually, you will have to set the control values to issue drive commands:
  float* res = Simple1DTOC();
  drive_msg_.curvature = res[0];
  drive_msg_.velocity = res[1];
  
=======
  // visualization::DrawPoint(Vector2f(dist, 0),0x4287f5,local_viz_msg_);
  // visualization::DrawCross(obstacle,0.5, 0xaa00aa,global_viz_msg_);

  // Eventually, you will have to set the control values to issue drive commands:
  drive_msg_.curvature = 0;
  drive_msg_.velocity = Simple1DTOC(Vector2f(dist, 0));
  dist -= drive_msg_.velocity * 1/20;

  // drive_msg_.curvature = - M_PI / 6;
  // drive_msg_.velocity = 1.0;

>>>>>>> b7f1c4bc
  // for (auto point : point_cloud_) {
  //   visualization::DrawPoint(point,0x4287f5,local_viz_msg_);
  // }

<<<<<<< HEAD
=======
  // printf("Iteration: %d\n", iteration);

  // visualization::DrawCross(obstacle, 0.1, 0x0000ff,global_viz_msg_);

  
  // GlobalToRobot(obstacle);
  // PointCollidesWithArc(-M_PI / 6, GlobalToRobot(obstacle));
  // printf("Collides with point: %lf\n", GetMaxDistance(-M_PI / 6, GlobalToRobot(obstacle)));
  // PointCollidesWithArc(M_PI / 6, Eigen::Vector2f(2.0,2.0));

>>>>>>> b7f1c4bc
  // Add timestamps to all messages.
  local_viz_msg_.header.stamp = ros::Time::now();
  global_viz_msg_.header.stamp = ros::Time::now();
  drive_msg_.header.stamp = ros::Time::now();
  // Publish messages.
  viz_pub_.publish(local_viz_msg_);
  viz_pub_.publish(global_viz_msg_);
  drive_pub_.publish(drive_msg_);
}

<<<<<<< HEAD
=======
double Navigation::GetMaxDistanceStraight(Eigen::Vector2f point) {
  double l = LENGTH + SAFETY_MARGIN;
  double wb = WHEELBASE;

  return (wb + (l - wb)/2) - point(0); 
}

bool Navigation::PointCollidesWithArc(double theta, Eigen::Vector2f point) {
  double width = WIDTH + SAFETY_MARGIN;
  double length = LENGTH + SAFETY_MARGIN;
  double wheelbase = WHEELBASE;

  double radius = wheelbase / tan(theta/2);
  Vector2f CoT(0,radius);

  double max_radius = sqrt(pow(radius+width/2.0,2) + pow(length - (length - wheelbase)/2.0, 2));
  double min_radius = radius - width/2.0;

  auto point_dis = point - CoT;
  double point_radius = abs(point_dis.norm());

  // visualization::DrawCross(point, 0.5, 0xff0000,local_viz_msg_);


  // if (iteration == 0) {
  //   printf("Radius: %lf\n", radius);
  //   printf("Min Radius: %lf\n", min_radius);
  //   printf("Max Radius: %lf\n", max_radius);

  //   visualization::DrawCross(CoT + robot_loc_, 0.1, 0x0000ff,global_viz_msg_);
  //   visualization::DrawLine(Eigen::Vector2f(0,0) + robot_loc_,CoT + robot_loc_,0xff0000,global_viz_msg_);
  //   // visualization::DrawCross(point + robot_loc_, 0.1, 0x0000ff,global_viz_msg_);
  //   visualization::DrawArc(CoT+robot_loc_,min_radius,-M_PI / 2,M_PI / 2,0xff0000,global_viz_msg_);
  //   visualization::DrawArc(CoT+robot_loc_,max_radius,-M_PI / 2,M_PI / 2,0x00ff00,global_viz_msg_);
  //   DrawCar();
  // }

  return (point_radius >= min_radius && point_radius <= max_radius);
}

// Assumes collision is already checked
double Navigation::GetMaxDistance(double theta, Eigen::Vector2f point) { 
  double width = WIDTH + SAFETY_MARGIN;
  double length = LENGTH + SAFETY_MARGIN;
  double wheelbase = WHEELBASE;

  double radius = wheelbase / tan(theta/2);
  Vector2f CoT(0,radius);

  double max_radius = sqrt(pow(radius+width/2.0,2) + pow(length - (length - wheelbase)/2.0, 2));
  double min_radius = radius - width/2.0;

  // visualization::DrawCross(CoT, 0.1, 0x0000ff,local_viz_msg_);
  // visualization::DrawLine(Eigen::Vector2f(0,0),CoT,0xff0000,local_viz_msg_);
  // visualization::DrawArc(CoT,min_radius,-M_PI / 2,M_PI / 2,0xff0000,local_viz_msg_);
  // visualization::DrawArc(CoT,max_radius,-M_PI / 2,M_PI / 2,0x00ff00,local_viz_msg_);
  // DrawCar();
  
  auto point_dis = point - CoT;
  double point_radius = abs(point_dis.norm());

  if (point_radius >= min_radius && point_radius <= max_radius) {
    // Collision with this point
    double inner_corner_radius = sqrt(pow(min_radius,2) + pow(length - (length - wheelbase)/2.0,2));
    Vector2f collision_point;
    if (point_radius >= min_radius && point_radius <= inner_corner_radius) {
      // collision with side
      collision_point[1] = width/2.0;
      collision_point[0] = sqrt(pow(point_radius,2) - pow(min_radius,2));
    } else {
      // collision with front
      collision_point[1] = sqrt(pow(point_radius,2) - pow(length - (length - wheelbase)/2,2)) - radius;
      collision_point[0] = length - (length - wheelbase)/2;
    }

    double collision_angle = 2 * asin(abs((point - collision_point).norm()) / (2 * point_radius));
    double max_distance = point_radius * collision_angle;
    return max_distance;

  }
  return -1;
}

void Navigation::DrawCar() {
  double l = LENGTH + SAFETY_MARGIN;
  double w = WIDTH + SAFETY_MARGIN;
  double wb = WHEELBASE;

  Eigen::Vector2f bbox_min (0 - (l - wb)/2, -w / 2.0);
  Eigen::Vector2f bbox_max ((wb + (l - wb)/2), w / 2);
  visualization::DrawLine(bbox_min, Eigen::Vector2f(bbox_min(0),bbox_max(1)),0x000000,local_viz_msg_);
  visualization::DrawLine(bbox_min, Eigen::Vector2f(bbox_max(0),bbox_min(1)),0x000000,local_viz_msg_);
  visualization::DrawLine(bbox_max, Eigen::Vector2f(bbox_min(0),bbox_max(1)),0x000000,local_viz_msg_);
  visualization::DrawLine(bbox_max, Eigen::Vector2f(bbox_max(0),bbox_min(1)),0x000000,local_viz_msg_);
}

Eigen::Vector2f Navigation::GlobalToRobot(Eigen::Vector2f point) {

  // printf("Robot location: %f %f\n", robot_loc_(0), robot_loc_(1));

  float angle = -robot_angle_;
  Eigen::Matrix2f rot;
  rot(0,0) = cos(angle);
  rot(0,1) = -sin(angle);
  rot(1,0) = sin(angle);
  rot(1,1) = cos(angle);

  auto translated_point = rot * (point - robot_loc_);

  visualization::DrawCross(translated_point, 0.5, 0x0000ff,local_viz_msg_);

  return translated_point;

}


>>>>>>> b7f1c4bc
}  // namespace navigation<|MERGE_RESOLUTION|>--- conflicted
+++ resolved
@@ -107,7 +107,6 @@
 }
 
 
-<<<<<<< HEAD
 // float Navigation::Simple1DTOC(Vector2f point)
 // {
 //   float x3 = pow(MAX_VELOCITY,2) / MAX_DECEL;
@@ -172,9 +171,6 @@
 }
 
 float* Navigation::Simple1DTOC()
-=======
-float Navigation::Simple1DTOC(Eigen::Vector2f point)
->>>>>>> b7f1c4bc
 {
   float* action = getBestCurvature();
   float curvature = action[0];
@@ -208,10 +204,6 @@
   // This function gets called 20 times a second to form the control loop.
   
   // Clear previous visualizations.
-<<<<<<< HEAD
-  visualization::ClearVisualizationMsg(local_viz_msg_);
-  visualization::ClearVisualizationMsg(global_viz_msg_);
-=======
   if (iteration == 0) {
     obstacle = Eigen::Vector2f(-19.0, 10.0);
 
@@ -222,7 +214,6 @@
 
 
 
->>>>>>> b7f1c4bc
 
   // If odometry has not been initialized, we can't do anything.
   if (!odom_initialized_) return;
@@ -231,43 +222,16 @@
   // Feel free to make helper functions to structure the control appropriately.
   
   // The latest observed point cloud is accessible via "point_cloud_"
-<<<<<<< HEAD
 
   // Eventually, you will have to set the control values to issue drive commands:
   float* res = Simple1DTOC();
   drive_msg_.curvature = res[0];
   drive_msg_.velocity = res[1];
   
-=======
-  // visualization::DrawPoint(Vector2f(dist, 0),0x4287f5,local_viz_msg_);
-  // visualization::DrawCross(obstacle,0.5, 0xaa00aa,global_viz_msg_);
-
-  // Eventually, you will have to set the control values to issue drive commands:
-  drive_msg_.curvature = 0;
-  drive_msg_.velocity = Simple1DTOC(Vector2f(dist, 0));
-  dist -= drive_msg_.velocity * 1/20;
-
-  // drive_msg_.curvature = - M_PI / 6;
-  // drive_msg_.velocity = 1.0;
-
->>>>>>> b7f1c4bc
   // for (auto point : point_cloud_) {
   //   visualization::DrawPoint(point,0x4287f5,local_viz_msg_);
   // }
 
-<<<<<<< HEAD
-=======
-  // printf("Iteration: %d\n", iteration);
-
-  // visualization::DrawCross(obstacle, 0.1, 0x0000ff,global_viz_msg_);
-
-  
-  // GlobalToRobot(obstacle);
-  // PointCollidesWithArc(-M_PI / 6, GlobalToRobot(obstacle));
-  // printf("Collides with point: %lf\n", GetMaxDistance(-M_PI / 6, GlobalToRobot(obstacle)));
-  // PointCollidesWithArc(M_PI / 6, Eigen::Vector2f(2.0,2.0));
-
->>>>>>> b7f1c4bc
   // Add timestamps to all messages.
   local_viz_msg_.header.stamp = ros::Time::now();
   global_viz_msg_.header.stamp = ros::Time::now();
@@ -278,8 +242,6 @@
   drive_pub_.publish(drive_msg_);
 }
 
-<<<<<<< HEAD
-=======
 double Navigation::GetMaxDistanceStraight(Eigen::Vector2f point) {
   double l = LENGTH + SAFETY_MARGIN;
   double wb = WHEELBASE;
@@ -396,5 +358,4 @@
 }
 
 
->>>>>>> b7f1c4bc
 }  // namespace navigation